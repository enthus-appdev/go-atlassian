--- conflicted
+++ resolved
@@ -88,12 +88,12 @@
 
 // RequestTypeJiraSchema represents the Jira schema of a request type field.
 type RequestTypeJiraSchema struct {
-<<<<<<< HEAD
-	Type     string `json:"type,omitempty"`     // The type of the Jira schema.
-	Items    string `json:"items,omitempty"`    // The items of the Jira schema.
-	System   string `json:"system,omitempty"`   // The system of the Jira schema.
-	Custom   string `json:"custom,omitempty"`   // The custom of the Jira schema.
-	CustomID int    `json:"customId,omitempty"` // The custom ID of the Jira schema.
+	Type          string            `json:"type,omitempty"`          // The type of the Jira schema.
+	Items         string            `json:"items,omitempty"`         // The items of the Jira schema.
+	System        string            `json:"system,omitempty"`        // The system of the Jira schema.
+	Custom        string            `json:"custom,omitempty"`        // The custom of the Jira schema.
+	CustomID      int               `json:"customId,omitempty"`      // The custom ID of the Jira schema.
+	Configuration map[string]string `json:"configuration,omitempty"` // The configuration of the Jira schema.
 }
 
 // RequestTypeGroupPageScheme represents a page of project request type groups.
@@ -119,12 +119,4 @@
 type RequestTypeGroupsScheme struct {
 	ID   string `json:"id,omitempty"`   // The ID of the request type group.
 	Name string `json:"name,omitempty"` // The name of the request type group.
-=======
-	Type          string            `json:"type,omitempty"`          // The type of the Jira schema.
-	Items         string            `json:"items,omitempty"`         // The items of the Jira schema.
-	System        string            `json:"system,omitempty"`        // The system of the Jira schema.
-	Custom        string            `json:"custom,omitempty"`        // The custom of the Jira schema.
-	CustomID      int               `json:"customId,omitempty"`      // The custom ID of the Jira schema.
-	Configuration map[string]string `json:"configuration,omitempty"` // The configuration of the Jira schema.
->>>>>>> 88c4ecb3
 }