--- conflicted
+++ resolved
@@ -103,19 +103,10 @@
 		}
 	}
 
-<<<<<<< HEAD
-	if c.Auth.GetBearerToken() != "" {
-		request.Header.Add("Authorization", fmt.Sprintf("Bearer %v", c.Auth.GetBearerToken()))
-	}
-	
-	if c.Auth.HasUserAgent() {
-		request.Header.Set("User-Agent", c.Auth.GetUserAgent())
-=======
 	// If the body interface is a *bytes.Buffer type
 	// it means the NewRequest() requires to handle the RFC 1867 ISO
 	if attachBuffer, ok := body.(*bytes.Buffer); ok {
 		buf = attachBuffer
->>>>>>> 4b192bc4
 	}
 
 	req, err := http.NewRequestWithContext(ctx, method, u.String(), buf)
@@ -144,7 +135,7 @@
 	}
 
 	if c.Auth.GetBearerToken() != "" {
-		request.Header.Add("Authorization", fmt.Sprintf("Bearer %v", c.Auth.GetBearerToken()))
+		req.Header.Add("Authorization", fmt.Sprintf("Bearer %v", c.Auth.GetBearerToken()))
 	}
 
 	if c.Auth.HasUserAgent() {
