package sm

import (
	"bytes"
	"context"
	"encoding/json"
	"github.com/ctreminiom/go-atlassian/jira/sm/internal"
	model "github.com/ctreminiom/go-atlassian/pkg/infra/models"
	"github.com/ctreminiom/go-atlassian/service/common"
	"io"
	"net/http"
	"net/url"
	"strings"
)

const defaultServiceManagementVersion = "latest"

func New(httpClient common.HttpClient, site string) (*Client, error) {

	if httpClient == nil {
		httpClient = http.DefaultClient
	}

	if site == "" {
		return nil, model.ErrNoSiteError
	}

	if !strings.HasSuffix(site, "/") {
		site += "/"
	}

	u, err := url.Parse(site)
	if err != nil {
		return nil, err
	}

	client := &Client{
		HTTP: httpClient,
		Site: u,
	}

	client.Auth = internal.NewAuthenticationService(client)
	client.Customer = internal.NewCustomerService(client, defaultServiceManagementVersion)
	client.Info = internal.NewInfoService(client, defaultServiceManagementVersion)
	client.Knowledgebase = internal.NewKnowledgebaseService(client, defaultServiceManagementVersion)
	client.Organization = internal.NewOrganizationService(client, defaultServiceManagementVersion)

	requestSubServices := &internal.ServiceRequestSubServices{
		Approval:    internal.NewApprovalService(client, defaultServiceManagementVersion),
		Attachment:  internal.NewAttachmentService(client, defaultServiceManagementVersion),
		Comment:     internal.NewCommentService(client, defaultServiceManagementVersion),
		Participant: internal.NewParticipantService(client, defaultServiceManagementVersion),
		SLA:         internal.NewServiceLevelAgreementService(client, defaultServiceManagementVersion),
		Feedback:    internal.NewFeedbackService(client, defaultServiceManagementVersion),
		Type:        internal.NewTypeService(client, defaultServiceManagementVersion),
	}

	requestService, err := internal.NewRequestService(client, defaultServiceManagementVersion, requestSubServices)
	if err != nil {
		return nil, err
	}
	client.Request = requestService

	serviceDeskService, err := internal.NewServiceDeskService(
		client,
		defaultServiceManagementVersion,
		internal.NewQueueService(client, defaultServiceManagementVersion))

	if err != nil {
		return nil, err
	}
	client.ServiceDesk = serviceDeskService

<<<<<<< HEAD
	workSpaceService, err := internal.NewWorkSpaceService(client, "latest")
	if err != nil {
		return nil, err
	}
	client.WorkSpace = workSpaceService

=======
>>>>>>> 3650e72b
	return client, nil
}

type Client struct {
	HTTP          common.HttpClient
	Site          *url.URL
	Auth          common.Authentication
	Customer      *internal.CustomerService
	Info          *internal.InfoService
	Knowledgebase *internal.KnowledgebaseService
	Organization  *internal.OrganizationService
	Request       *internal.RequestService
	ServiceDesk   *internal.ServiceDeskService
	WorkSpace     *internal.WorkSpaceService
}

func (c *Client) NewRequest(ctx context.Context, method, urlStr, type_ string, body interface{}) (*http.Request, error) {

	rel, err := url.Parse(urlStr)
	if err != nil {
		return nil, err
	}

	u := c.Site.ResolveReference(rel)

	buf := new(bytes.Buffer)
	if body != nil {
		if err = json.NewEncoder(buf).Encode(body); err != nil {
			return nil, err
		}
	}

	req, err := http.NewRequestWithContext(ctx, method, u.String(), buf)
	if err != nil {
		return nil, err
	}
	req.Header.Set("Accept", "application/json")

	if body != nil && type_ == "" {
		req.Header.Set("Content-Type", "application/json")
	}

	if body != nil && type_ != "" {
		req.Header.Set("Content-Type", type_)
		req.Header.Set("X-Atlassian-Token", "no-check")
	}

	if c.Auth.HasBasicAuth() {
		req.SetBasicAuth(c.Auth.GetBasicAuth())
	}

	if c.Auth.HasSetExperimentalFlag() {
		req.Header.Set("X-ExperimentalApi", "opt-in")
	}

	if c.Auth.HasUserAgent() {
		req.Header.Set("User-Agent", c.Auth.GetUserAgent())
	}

	return req, nil
}

func (c *Client) Call(request *http.Request, structure interface{}) (*model.ResponseScheme, error) {

	response, err := c.HTTP.Do(request)
	if err != nil {
		return nil, err
	}

	return c.processResponse(response, structure)
}

func (c *Client) processResponse(response *http.Response, structure interface{}) (*model.ResponseScheme, error) {

	defer response.Body.Close()

	res := &model.ResponseScheme{
		Response: response,
		Code:     response.StatusCode,
		Endpoint: response.Request.URL.String(),
		Method:   response.Request.Method,
	}

	responseAsBytes, err := io.ReadAll(response.Body)
	if err != nil {
		return res, err
	}

	res.Bytes.Write(responseAsBytes)

	wasSuccess := response.StatusCode >= 200 && response.StatusCode < 300

	if !wasSuccess {

		switch response.StatusCode {

		case http.StatusNotFound:
			return res, model.ErrNotFound

		case http.StatusUnauthorized:
			return res, model.ErrUnauthorized

		case http.StatusInternalServerError:
			return res, model.ErrInternalError

		case http.StatusBadRequest:
			return res, model.ErrBadRequestError

		default:
			return res, model.ErrInvalidStatusCodeError
		}
	}

	if structure != nil {
		if err = json.Unmarshal(responseAsBytes, &structure); err != nil {
			return res, err
		}
	}

	return res, nil
}<|MERGE_RESOLUTION|>--- conflicted
+++ resolved
@@ -71,15 +71,13 @@
 	}
 	client.ServiceDesk = serviceDeskService
 
-<<<<<<< HEAD
+
 	workSpaceService, err := internal.NewWorkSpaceService(client, "latest")
 	if err != nil {
 		return nil, err
 	}
 	client.WorkSpace = workSpaceService
 
-=======
->>>>>>> 3650e72b
 	return client, nil
 }
 
